--- conflicted
+++ resolved
@@ -382,12 +382,8 @@
 
     def cost_chlorination(blk):
         """
-<<<<<<< HEAD
-        General method for building power law costing expressions.
-=======
         General method for costing chlorination units. Capital cost is based on
         the both inlet flow and dosage of chlorine.
->>>>>>> 21d19bfe
         """
         t0 = blk.flowsheet().time.first()
         chem_flow_mass = (blk.unit_model.chlorine_dose[t0] *
