--- conflicted
+++ resolved
@@ -29,11 +29,8 @@
     BrineConcentratorZO,
     ChemicalAdditionZO,
     ChlorinationZO,
-<<<<<<< HEAD
     LandfillZO,
-=======
     IonExchangeZO,
->>>>>>> 5fe94e4c
     OzoneZO,
     OzoneAOPZO,
     SedimentationZO,
@@ -835,17 +832,10 @@
             blk.unit_model.chemical_flow_mass[t0], "hydrogen_peroxide")
 
 
-<<<<<<< HEAD
     def cost_landfill(blk):
         """
         General method for costing landfill. Capital cost is based on the total mass and
         capacity basis.
-=======
-    def cost_well_field(blk):
-        """
-        General method for costing well fields. Capital cost is based on well field 
-        cosntruction and pipe costs.
->>>>>>> 5fe94e4c
         """
 
         t0 = blk.flowsheet().time.first()
@@ -857,19 +847,11 @@
                 subtype=blk.unit_model.config.process_subtype)
 
         # Get costing parameter sub-block for this technology
-<<<<<<< HEAD
         A, B = _get_tech_parameters(
             blk,
             parameter_dict,
             blk.unit_model.config.process_subtype,
             ["capital_a_parameter", "capital_b_parameter"])
-=======
-        A, B, pipe_cost_basis = _get_tech_parameters(
-            blk,
-            parameter_dict,
-            blk.unit_model.config.process_subtype,
-            ["capital_a_parameter", "capital_b_parameter", "pipe_cost_basis"])
->>>>>>> 5fe94e4c
 
         # Determine if a costing factor is required
         factor = parameter_dict["capital_cost"]["cost_factor"]
@@ -881,18 +863,61 @@
             bounds=(0, None),
             doc="Capital cost of unit operation")
 
-<<<<<<< HEAD
         expr = pyo.units.convert(
             (A*(blk.unit_model.total_mass[t0] / blk.unit_model.capacity_basis[t0])**B),
-=======
+            to_units=blk.config.flowsheet_costing_block.base_currency)
+
+        if factor == "TPEC":
+            expr *= blk.config.flowsheet_costing_block.TPEC
+        elif factor == "TIC":
+            expr *= blk.config.flowsheet_costing_block.TIC
+
+        blk.capital_cost_constraint = pyo.Constraint(
+            expr=blk.capital_cost == expr)
+
+        # Register flows
+        blk.config.flowsheet_costing_block.cost_flow(
+            blk.unit_model.electricity[t0], "electricity")
+
+
+    def cost_well_field(blk):
+        """
+        General method for costing well fields. Capital cost is based on well field
+        cosntruction and pipe costs.
+        """
+
+        t0 = blk.flowsheet().time.first()
+
+        # Get parameter dict from database
+        parameter_dict = \
+            blk.unit_model.config.database.get_unit_operation_parameters(
+                blk.unit_model._tech_type,
+                subtype=blk.unit_model.config.process_subtype)
+
+        # Get costing parameter sub-block for this technology
+        A, B, pipe_cost_basis = _get_tech_parameters(
+            blk,
+            parameter_dict,
+            blk.unit_model.config.process_subtype,
+            ["capital_a_parameter", "capital_b_parameter", "pipe_cost_basis"])
+
+        # Determine if a costing factor is required
+        factor = parameter_dict["capital_cost"]["cost_factor"]
+
+        # Add cost variable and constraint
+        blk.capital_cost = pyo.Var(
+            initialize=1,
+            units=blk.config.flowsheet_costing_block.base_currency,
+            bounds=(0, None),
+            doc="Capital cost of unit operation")
+
         Q = pyo.units.convert(
             blk.unit_model.properties[t0].flow_vol /
             (pyo.units.m**3/pyo.units.hour),
             to_units=pyo.units.dimensionless)
         expr = pyo.units.convert(
-            A*Q**B + (pipe_cost_basis * 
+            A*Q**B + (pipe_cost_basis *
             blk.unit_model.pipe_distance[t0] * blk.unit_model.pipe_diameter[t0]),
->>>>>>> 5fe94e4c
             to_units=blk.config.flowsheet_costing_block.base_currency)
 
         if factor == "TPEC":
@@ -1000,11 +1025,8 @@
                     BrineConcentratorZO: cost_brine_concentrator,
                     ChemicalAdditionZO: cost_chemical_addition,
                     ChlorinationZO: cost_chlorination,
-<<<<<<< HEAD
                     LandfillZO: cost_landfill,
-=======
                     IonExchangeZO: cost_ion_exchange,
->>>>>>> 5fe94e4c
                     OzoneZO: cost_ozonation,
                     OzoneAOPZO: cost_ozonation_aop,
                     SedimentationZO: cost_sedimentation,
