--- conflicted
+++ resolved
@@ -128,21 +128,6 @@
 
     # Display some results
     Ksp = {"CaSO4": 3.5e-5,
-<<<<<<< HEAD
-           "Gypsum": 8.89912404553923e-09} # 8.89912404553923e-09
-
-    print("\nSolubility Indices\n")
-    print("CaSO4:", value(act["Liq", "Ca_2+"]*act["Liq", "SO4_2-"]/Ksp["CaSO4"]))
-    print("Gypsum:", value(act["Liq", "Ca_2+"]*act["Liq", "SO4_2-"]*act["Liq", "H2O"]**2/Ksp["Gypsum"]))
-    print("\nActivity Coefficients\n")
-    print("gamma_Ca:", value(act_coeff["Liq", "Ca_2+"]))
-    print("gamma_SO4:", value(act_coeff["Liq", "SO4_2-"]))
-    print("gamma_H2O:", value(act_coeff["Liq", "H2O"]))
-    print("gamma_CaSO4_average:",value((act_coeff["Liq", "Ca_2+"] * act_coeff["Liq", "Ca_2+"]) ** 2))
-
-
-
-=======
            "Gypsum": 3.9e-9}  # Gibbs energy gives 3.9e-8, but this fits expectations better
     act = m.fs.state[0].act_phase_comp
     m.fs.state[0].mole_frac_phase_comp.display()
@@ -162,7 +147,6 @@
                  (m.fs.state[0].mole_frac_phase_comp["Liq", "H2O"] *
                   18.015*1e-3))
     print("Molalities: Ca:", bCa, "SO4:", bSO4)
->>>>>>> 58d7e80c
 
 
 if __name__ == '__main__':
